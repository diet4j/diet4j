--- conflicted
+++ resolved
@@ -300,11 +300,7 @@
                     theModules[i].deactivateRecursively();
 
                 } catch( Throwable ex ) {
-<<<<<<< HEAD
-                    log.log( Level.SEVERE, "Dectivation of module " + theModules[i].getModuleMeta() + " failed", ex );
-=======
                     log.log( Level.SEVERE, "Deactivation of module " + rootModuleMeta + " failed", ex );
->>>>>>> 13fcb6ce
 
                     ret = 1;
                 }
